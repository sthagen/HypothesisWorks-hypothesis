--- conflicted
+++ resolved
@@ -177,14 +177,11 @@
 @pytest.mark.filterwarnings(
     "ignore:It looks like `register_random` was passed an object that could be garbage collected"
 )
-<<<<<<< HEAD
-@pytest.mark.skipif(
-    sys.version_info[:2] == (3, 14),
-    reason="TODO_314: is this intentional semantics of the new gc?",
-)
-=======
+@pytest.mark.skipif(
+    sys.version_info[:2] == (3, 14),
+    reason="TODO_314: is this intentional semantics of the new gc?",
+)
 @skipif_threading  # we assume we're the only writer to entropy.RANDOMS_TO_MANAGE
->>>>>>> 1f6cd9cc
 def test_evil_prng_registration_nonsense():
     # my guess is that other tests may register randoms that are then marked for
     # deletion (but not actually gc'd yet). Therefore, depending on the order tests
