--- conflicted
+++ resolved
@@ -125,11 +125,7 @@
 
 def test_overruns_if_prefix():
     runner = ConjectureRunner(
-<<<<<<< HEAD
-        lambda data: [data.draw_integer(0, 1) for _ in range(2)],
-=======
         lambda data: [data.draw_boolean() for _ in range(2)],
->>>>>>> 9b182e9d
         settings=TEST_SETTINGS,
         random=Random(0),
     )
@@ -141,11 +137,7 @@
     @runner_for(bytes(10))
     def runner(data):
         for _ in range(10):
-<<<<<<< HEAD
-            data.draw_integer(0, 1)
-=======
             data.draw_boolean()
->>>>>>> 9b182e9d
         data.mark_interesting()
 
     root = runner.tree.root
