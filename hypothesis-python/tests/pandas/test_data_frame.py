# This file is part of Hypothesis, which may be found at
# https://github.com/HypothesisWorks/hypothesis/
#
# Copyright the Hypothesis Authors.
# Individual contributors are listed in AUTHORS.rst and the git log.
#
# This Source Code Form is subject to the terms of the Mozilla Public License,
# v. 2.0. If a copy of the MPL was not distributed with this file, You can
# obtain one at https://mozilla.org/MPL/2.0/.

import numpy as np
import pandas as pd
import pytest

from hypothesis import HealthCheck, given, reject, settings, strategies as st
from hypothesis.errors import InvalidArgument
from hypothesis.extra import numpy as npst, pandas as pdst
from hypothesis.extra.pandas.impl import IntegerDtype

from tests.common.debug import assert_no_examples, find_any
from tests.numpy.helpers import (
    all_elements,
<<<<<<< HEAD
    all_numpy_dtype_elements,
    all_scalar_object_elements,
    dataclass_instance,
=======
    all_numpy_dtypes,
    all_scalar_elements,
    dataclass_instance,
    paired_containers_and_elements,
>>>>>>> 808c01c1
)
from tests.pandas.helpers import supported_by_pandas


@given(pdst.data_frames([pdst.column("a", dtype=int), pdst.column("b", dtype=float)]))
def test_can_have_columns_of_distinct_types(df):
    assert df["a"].dtype == np.dtype(int)
    assert df["b"].dtype == np.dtype(float)


@given(
    pdst.data_frames(
        [pdst.column(dtype=int)], index=pdst.range_indexes(min_size=1, max_size=5)
    )
)
def test_respects_size_bounds(df):
    assert 1 <= len(df) <= 5


@given(pdst.data_frames(pdst.columns(["A", "B"], dtype=float)))
def test_can_specify_just_column_names(df):
    df["A"]
    df["B"]


@given(pdst.data_frames(pdst.columns(2, dtype=float)))
def test_can_specify_just_column_count(df):
    df[0]
    df[1]


@given(
    pdst.data_frames(
        rows=st.fixed_dictionaries({"A": st.integers(1, 10), "B": st.floats()})
    )
)
def test_gets_the_correct_data_shape_for_just_rows(table):
    assert table["A"].dtype == np.dtype("int64")
    assert table["B"].dtype == np.dtype(float)


@given(
    pdst.data_frames(
        columns=pdst.columns(["A", "B"], dtype=int),
        rows=st.lists(st.integers(0, 1000), min_size=2, max_size=2).map(sorted),
    )
)
def test_can_specify_both_rows_and_columns_list(d):
    assert d["A"].dtype == np.dtype(int)
    assert d["B"].dtype == np.dtype(int)
    for _, r in d.iterrows():
        assert r["A"] <= r["B"]


@given(
    pdst.data_frames(
        columns=pdst.columns(["A", "B"], dtype=int),
        rows=st.lists(st.integers(0, 1000), min_size=2, max_size=2)
        .map(sorted)
        .map(tuple),
    )
)
def test_can_specify_both_rows_and_columns_tuple(d):
    assert d["A"].dtype == np.dtype(int)
    assert d["B"].dtype == np.dtype(int)
    for _, r in d.iterrows():
        assert r["A"] <= r["B"]


@given(
    pdst.data_frames(
        columns=pdst.columns(["A", "B"], dtype=int),
        rows=st.lists(st.integers(0, 1000), min_size=2, max_size=2).map(
            lambda x: {"A": min(x), "B": max(x)}
        ),
    )
)
def test_can_specify_both_rows_and_columns_dict(d):
    assert d["A"].dtype == np.dtype(int)
    assert d["B"].dtype == np.dtype(int)
    for _, r in d.iterrows():
        assert r["A"] <= r["B"]


@given(
    pdst.data_frames(
        [
            pdst.column(
                "A",
                fill=st.just(np.nan),
                dtype=float,
                elements=st.floats(allow_nan=False),
            )
        ],
        rows=st.builds(dict),
    )
)
def test_can_fill_in_missing_elements_from_dict(df):
    assert np.isnan(df["A"]).all()


@st.composite
def column_strategy(draw):
    name = draw(st.none() | st.text())
    dtype = draw(npst.scalar_dtypes().filter(supported_by_pandas))
    pass_dtype = not draw(st.booleans())
    if pass_dtype:
        pass_elements = not draw(st.booleans())
    else:
        pass_elements = True
    if pass_elements:
        elements = npst.from_dtype(dtype)
    else:
        elements = None

    unique = draw(st.booleans())
    fill = st.nothing() if draw(st.booleans()) else None

    return pdst.column(
        name=name, dtype=dtype, unique=unique, fill=fill, elements=elements
    )


@given(pdst.data_frames(pdst.columns(1, dtype=np.dtype("M8[ns]"))))
def test_data_frames_with_timestamp_columns(df):
    pass


@given(
    pdst.data_frames(
        pdst.columns(["A"], dtype=float, fill=st.just(np.nan), unique=True)
    )
)
def test_unique_column_with_fill(df):
    assert len(set(df["A"])) == len(df["A"])


@settings(suppress_health_check=[HealthCheck.too_slow])
@given(st.data())
def test_arbitrary_data_frames(data):
    columns = data.draw(
        st.lists(
            column_strategy(),
            unique_by=lambda c: c.name if c.name is not None else np.nan,
        )
    )

    try:
        # Use raw data to work around pandas bug in repr. See
        # https://github.com/pandas-dev/pandas/issues/27484
        df = data.conjecture_data.draw(pdst.data_frames(columns))
    except Exception as e:
        if type(e).__name__ == "OutOfBoundsDatetime":
            # See https://github.com/HypothesisWorks/hypothesis-python/pull/826
            reject()
        else:
            raise
    data_frame_columns = list(df)

    assert len(data_frame_columns) == len(columns)

    for i, (c, n) in enumerate(zip(columns, df)):
        if c.name is None:
            assert n == i
        else:
            assert c.name == n

    for i, c in enumerate(columns):
        column_name = data_frame_columns[i]
        values = df[column_name]
        if c.unique:
            # NA values should always be treated as unique to each other, so we
            # just ignore them here. Note NA values in the ecosystem can have
            # different identity behaviours, e.g.
            #
            #     >>> set([float("nan"), float("nan")])
            #     {nan, nan}
            #     >>> set([pd.NaT, pd.NaT])
            #     {NaT}
            #
            non_na_values = values.dropna()
            assert len(set(non_na_values)) == len(non_na_values)


@given(
    pdst.data_frames(
        pdst.columns(["A"], unique=True, dtype=int), rows=st.tuples(st.integers(0, 10))
    )
)
def test_can_specify_unique_with_rows(df):
    column = df["A"]
    assert len(set(column)) == len(column)


def test_uniqueness_does_not_affect_other_rows_1():
    data_frames = pdst.data_frames(
        [
            pdst.column("A", dtype=int, unique=True),
            pdst.column("B", dtype=int, unique=False),
        ],
        rows=st.tuples(st.integers(0, 10), st.integers(0, 10)),
        index=pdst.range_indexes(2, 2),
    )
    find_any(data_frames, lambda x: x["B"][0] == x["B"][1])


def test_uniqueness_does_not_affect_other_rows_2():
    data_frames = pdst.data_frames(
        [
            pdst.column("A", dtype=bool, unique=False),
            pdst.column("B", dtype=int, unique=True),
        ],
        rows=st.tuples(st.booleans(), st.integers(0, 10)),
        index=pdst.range_indexes(2, 2),
    )
    find_any(data_frames, lambda x: x["A"][0] == x["A"][1])


@given(
    pdst.data_frames(pdst.columns(["A"], dtype=int, fill=st.just(7)), rows=st.tuples())
)
def test_will_fill_missing_columns_in_tuple_row(df):
    for d in df["A"]:
        assert d == 7


@settings(suppress_health_check=[HealthCheck.filter_too_much, HealthCheck.too_slow])
@given(
    pdst.data_frames(
        index=pdst.range_indexes(10, 10),
        columns=[pdst.column(elements=st.integers(0, 9), fill=None, unique=True)],
    )
)
def test_can_generate_unique_columns(df):
    assert set(df[0]) == set(range(10))


@pytest.mark.skip(reason="Just works on Pandas 1.4, though the changelog is silent")
@pytest.mark.parametrize("dtype", [None, object])
def test_expected_failure_from_omitted_object_dtype(dtype):
    # See https://github.com/HypothesisWorks/hypothesis/issues/3133
    col = pdst.column(elements=st.sets(st.text(), min_size=1), dtype=dtype)

    @given(pdst.data_frames(columns=[col]))
    def works_with_object_dtype(df):
        pass

    if dtype is object:
        works_with_object_dtype()
    else:
        assert dtype is None
        with pytest.raises(ValueError, match="Maybe passing dtype=object would help"):
            works_with_object_dtype()


@pytest.mark.skipif(
    not IntegerDtype, reason="Nullable types not available in this version of Pandas"
)
def test_pandas_nullable_types():
    st = pdst.data_frames(pdst.columns(2, dtype=pd.core.arrays.integer.Int8Dtype()))
    df = find_any(st, lambda s: s.isna().any().any())
    for s in df.columns:
        assert type(df[s].dtype) == pd.core.arrays.integer.Int8Dtype


@pytest.mark.parametrize(
    "strategy",
    [
        pdst.data_frames(
            columns=[pdst.column("col", all_elements, dtype=object)],
            index=pdst.range_indexes(1),
        ),
        pdst.data_frames(
            rows=st.fixed_dictionaries({"col": all_elements}),
            index=pdst.range_indexes(1),
        ),
    ],
)
def test_can_generate_object_arrays_with_mixed_dtype_elements(strategy):
    find_any(strategy, lambda df: len({type(x) for x in df["col"].values}) > 1)


def test_error_with_object_elements_in_numpy_dtype_arrays():
    with pytest.raises(InvalidArgument):
        find_any(
            pdst.data_frames(
                columns=[
                    pdst.column(
                        "col",
<<<<<<< HEAD
                        all_scalar_object_elements,
                        dtype=all_numpy_dtype_elements,
                    )
                ]
            )
        )


=======
                        all_scalar_elements,
                        dtype=all_numpy_dtypes,
                    )
                ]
            )
        )


@given(
    *paired_containers_and_elements(
        lambda elems: pdst.data_frames(
            columns=[pdst.column("col", elems, dtype=object)],
            index=pdst.range_indexes(min_size=1),
        ),
        all_elements,
    )
)
@settings(max_examples=2000)
def test_elements_in_object_dataframe_remain_uncoerced(df, elements):
    assert df["col"].values.tolist() == elements


>>>>>>> 808c01c1
@pytest.mark.parametrize(
    "strategy",
    [
        pdst.data_frames(
            columns=[pdst.column("col", st.just(dataclass_instance), dtype=object)],
            index=pdst.range_indexes(1),
        ),
        pdst.data_frames(
            rows=st.fixed_dictionaries({"col": st.just(dataclass_instance)}),
            index=pdst.range_indexes(1),
        ),
    ],
)
def test_can_hold_arbitrary_dataclass(strategy):
    find_any(
        strategy,
        lambda df: len([x is dataclass_instance for x in df["col"].values]) > 0,
    )


@pytest.mark.parametrize(
    "strategy",
    [
        pdst.data_frames(
<<<<<<< HEAD
            columns=[pdst.column("col", all_numpy_dtype_elements, dtype=object)],
            index=pdst.range_indexes(1),
        ),
        pdst.data_frames(
            rows=st.fixed_dictionaries({"col": all_numpy_dtype_elements}),
=======
            columns=[pdst.column("col", all_numpy_dtypes, dtype=object)],
            index=pdst.range_indexes(1),
        ),
        pdst.data_frames(
            rows=st.fixed_dictionaries({"col": all_numpy_dtypes}),
>>>>>>> 808c01c1
            index=pdst.range_indexes(1),
        ),
    ],
)
def test_series_is_still_object_dtype_even_with_numpy_types(strategy):
    assert_no_examples(
        strategy,
        lambda df: all(isinstance(e, np.dtype) for e in df["col"].values)
        and (df["col"].dtype != np.dtype("O")),
    )


@given(st.data(), npst.from_dtype(np.dtype(object)))
def test_can_create_a_series_of_single_python_type(data, obj):
    # Ensure that arbitrary objects are present in the series without
    # modification.
    df = data.draw(
        pdst.data_frames(
            columns=[pdst.column("col", elements=st.just(obj), dtype=object)],
            index=pdst.range_indexes(min_size=1),
        )
    )
    assert all(val is obj for val in df["col"].values)<|MERGE_RESOLUTION|>--- conflicted
+++ resolved
@@ -20,16 +20,10 @@
 from tests.common.debug import assert_no_examples, find_any
 from tests.numpy.helpers import (
     all_elements,
-<<<<<<< HEAD
-    all_numpy_dtype_elements,
-    all_scalar_object_elements,
-    dataclass_instance,
-=======
     all_numpy_dtypes,
     all_scalar_elements,
     dataclass_instance,
     paired_containers_and_elements,
->>>>>>> 808c01c1
 )
 from tests.pandas.helpers import supported_by_pandas
 
@@ -319,16 +313,6 @@
                 columns=[
                     pdst.column(
                         "col",
-<<<<<<< HEAD
-                        all_scalar_object_elements,
-                        dtype=all_numpy_dtype_elements,
-                    )
-                ]
-            )
-        )
-
-
-=======
                         all_scalar_elements,
                         dtype=all_numpy_dtypes,
                     )
@@ -351,7 +335,6 @@
     assert df["col"].values.tolist() == elements
 
 
->>>>>>> 808c01c1
 @pytest.mark.parametrize(
     "strategy",
     [
@@ -376,19 +359,11 @@
     "strategy",
     [
         pdst.data_frames(
-<<<<<<< HEAD
-            columns=[pdst.column("col", all_numpy_dtype_elements, dtype=object)],
-            index=pdst.range_indexes(1),
-        ),
-        pdst.data_frames(
-            rows=st.fixed_dictionaries({"col": all_numpy_dtype_elements}),
-=======
             columns=[pdst.column("col", all_numpy_dtypes, dtype=object)],
             index=pdst.range_indexes(1),
         ),
         pdst.data_frames(
             rows=st.fixed_dictionaries({"col": all_numpy_dtypes}),
->>>>>>> 808c01c1
             index=pdst.range_indexes(1),
         ),
     ],
