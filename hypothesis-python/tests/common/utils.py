--- conflicted
+++ resolved
@@ -94,15 +94,7 @@
     def accepts(f):
         @proxies(f)
         def inverted_test(*arguments, **kwargs):
-<<<<<<< HEAD
-            # Most of these expected-failure tests are non-deterministic, so
-            # we rig the PRNG to avoid occasional flakiness. We do this outside
-            # the `raises` context manager so that any problems in rigging the
-            # PRNG don't accidentally count as the expected failure.
-            with deterministic_PRNG(), pytest.raises(e, match=match):
-=======
-            with raises(e, match=match):
->>>>>>> db9d8427
+            with pytest.raises(e, match=match):
                 f(*arguments, **kwargs)
 
         return inverted_test
