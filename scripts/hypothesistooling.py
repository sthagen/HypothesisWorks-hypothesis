--- conflicted
+++ resolved
@@ -324,13 +324,8 @@
     git('add', CHANGELOG_FILE, VERSION_FILE)
 
     git(
-<<<<<<< HEAD
         'commit', '-m',
         'Bump version to %s and update changelog\n\n[skip ci]' % (__version__,)
-    )
-=======
-        'commit',
-        '-m', 'Bump version to %s and update changelog' % (__version__,)
     )
 
 
@@ -404,5 +399,4 @@
         return True
     else:
         print('There are no changes which would need a test run.')
-        return False
->>>>>>> ba2e9f19
+        return False